--- conflicted
+++ resolved
@@ -1,88 +1,3 @@
-<<<<<<< HEAD
-#!/usr/bin/env python3
-"""
-Tableau File Structure Extractor
-
-This script extracts content and metadata from Tableau (.twb and .twbx) files by:
-1. Directly parsing .twb files
-2. Extracting and parsing .twb files from .twbx archives (which are zip files)
-3. Saving the extracted metadata as JSON files
-
-Usage:
-    python main.py [input_tableau_file]
-
-Example:
-    python main.py ./tableau-desktop-samples/sample.twbx
-"""
-
-import argparse
-import os
-import sys
-from pathlib import Path
-
-from src.common.logging import logger
-from src.generators.tableu import process_tableau_file
-
-
-def main():
-    """Main function to run the script."""
-    # Set up argument parser
-    parser = argparse.ArgumentParser(description='Extract metadata from Tableau files (.twb or .twbx)')
-    parser.add_argument('file_path', help='Path to the Tableau file to process')
-    parser.add_argument('--output-dir', '-o', help='Output directory for extracted files (default: output)')
-
-    # If the script is called with arguments containing spaces, they might be split
-    # Let's handle this by reconstructing the file path if needed
-    if len(sys.argv) > 2 and not sys.argv[1].startswith('-'):
-        # Check if this might be a file path with spaces
-        potential_path = ' '.join([arg for arg in sys.argv[1:] if not arg.startswith('-')])
-        if os.path.exists(potential_path):
-            file_path = potential_path
-            # Extract any options
-            output_dir = None
-            for i, arg in enumerate(sys.argv):
-                if arg in ['--output-dir', '-o'] and i + 1 < len(sys.argv):
-                    output_dir = sys.argv[i + 1]
-        else:
-            # Fall back to regular argument parsing
-            args = parser.parse_args()
-            file_path = args.file_path
-            output_dir = args.output_dir
-    elif len(sys.argv) > 1:
-        # Parse arguments normally
-        args = parser.parse_args()
-        file_path = args.file_path
-        output_dir = args.output_dir
-    else:
-        # No arguments provided
-        parser.print_help()
-        sys.exit(1)
-
-    if not os.path.exists(file_path):
-        logger.error(f"File not found: {file_path}")
-        sys.exit(1)
-
-    logger.info(f"Starting extraction process for: {file_path}")
-    logger.info(f"Output directory: {output_dir if output_dir else 'output'} (default)")
-    path = Path(file_path)
-    metadata_result, extracted_files = process_tableau_file(path, output_dir)
-
-    if metadata_result:
-        logger.info("\nExtraction Summary:")
-        logger.info(f"- Found {len(metadata_result.get('datasources', []))} datasources")
-        logger.info(f"- Found {len(metadata_result.get('calculations', []))} calculations")
-        logger.info(f"- Found {len(metadata_result.get('worksheets', []))} worksheets")
-        logger.info(f"- Found {len(metadata_result.get('dashboards', []))} dashboards")
-        logger.info(f"- Found {len(metadata_result.get('parameters', []))} parameters")
-
-    if extracted_files:
-        logger.info(f"\nExtracted files: {len(extracted_files)}")
-        for file in extracted_files:
-            logger.info(f"- {file}")
-
-
-if __name__ == "__main__":
-=======
 """Main module for Power BI TMDL migration."""
 import argparse
 import json
@@ -178,5 +93,4 @@
         raise
 
 if __name__ == '__main__':
->>>>>>> 23f14cb3
     main()