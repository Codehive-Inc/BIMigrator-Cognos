--- conflicted
+++ resolved
@@ -1,7 +1,4 @@
-<<<<<<< HEAD
-=======
 """Parser modules for extracting information from various file formats."""
 from .database_parser import DatabaseParser
 
-__all__ = ['DatabaseParser']
->>>>>>> 8f69677d
+__all__ = ['DatabaseParser']