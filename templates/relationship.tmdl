relationships
{{#each relationships}}
    relationship {{id}}
        fromTable: {{from_table}}
        fromColumn: {{from_column}}
        toTable: {{to_table}}
        toColumn: {{to_column}}
        cardinality: {{cardinality}}
        crossFilteringBehavior: {{cross_filter_behavior}}
        isActive: {{is_active}}
        {{#if join_on_date_behavior}}
        joinOnDateBehavior: {{join_on_date_behavior}}
        {{/if}}
<<<<<<< HEAD

=======
>>>>>>> 8e815a7e
{{/each}}<|MERGE_RESOLUTION|>--- conflicted
+++ resolved
@@ -11,8 +11,4 @@
         {{#if join_on_date_behavior}}
         joinOnDateBehavior: {{join_on_date_behavior}}
         {{/if}}
-<<<<<<< HEAD
-
-=======
->>>>>>> 8e815a7e
 {{/each}}