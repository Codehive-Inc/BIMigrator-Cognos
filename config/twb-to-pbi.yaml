--- conflicted
+++ resolved
@@ -378,28 +378,6 @@
     alternative_xpath: .//datasources/datasource/@name
     default: Model
 
-<<<<<<< HEAD
-
-PowerBiModel:
-  source_xpath: //workbook
-  annotations:
-    time_intelligence:
-      source_xpath: .//column[@role="dimension"][@datatype="date"]
-      mapping_rule: has_elements  # If any elements found, set to "1", else "0"
-    version:
-      source_xpath: .//preferences/preference[@name="version"]
-      source_attribute: value
-      default: "2.120.7013.10 (Main)"
-  query_order:
-    source_xpath: //relation[@type="join"]
-    table_refs:
-      - ./connection/relation[@name]  # Left table
-      - ./connection/relation[@name]  # Right table
-    fallback: table_list  # If no joins found, use alphabetical list of tables
- 
-
-=======
->>>>>>> 8e815a7e
 PowerBiColumn:
   # Find columns defined within datasources OR referenced within worksheets/shelves if not in DS metadata
   source_xpath: //datasources/datasource/column[@name] | //datasources/datasource/calculated-field[@name]
