"""
Main entry point for Cognos to Power BI migration tool
"""

import json
import logging
import os
import sys
from datetime import datetime
from pathlib import Path
from typing import Dict, List, Any, Optional
<<<<<<< HEAD

from cognos_migrator.config import ConfigManager
from cognos_migrator.migrator import CognosToPowerBIMigrator, MigrationBatch
from cognos_migrator.extractors.modules.module_source_extractor import ModuleSourceExtractor
=======
from .common.websocket_client import logging_helper, set_task_info
from .config import ConfigManager
from .migrator import CognosToPowerBIMigrator, MigrationBatch
from uuid import uuid4
>>>>>>> 3c4bdc81


def setup_logging(log_level: str = "INFO"):
    """Setup logging configuration"""
    logging.basicConfig(
        level=getattr(logging, log_level.upper()),
        format='%(asctime)s - %(name)s - %(levelname)s - %(message)s',
        handlers=[
            logging.StreamHandler(sys.stdout),
            logging.FileHandler('migration.log')
        ]
    )


def load_config():
    """Load migration configuration"""
    config_manager = ConfigManager()
    return config_manager.get_migration_config()


def list_available_content():
    """List available reports and folders for migration"""
    print("🔍 DISCOVERING AVAILABLE CONTENT")
    print("=" * 50)

    try:
        from cognos_migrator.client import CognosClient

        config_manager = ConfigManager()
        cognos_config = config_manager.get_cognos_config()

        print(f"Connecting to: {cognos_config.base_url}")
        client = CognosClient(cognos_config)

        if not client.test_connection():
            print("❌ Cannot connect to Cognos server")
            print("💡 Check your .env configuration")
            return False

        print("✅ Connected successfully!")
        print()

        # Get root content
        root_objects = client.list_root_objects()

        reports = []
        folders = []

        print("📋 Available Content:")
        print()

        for obj in root_objects:
            obj_type = obj.get('type', 'unknown')
            obj_id = obj.get('id', '')
            obj_name = obj.get('defaultName', 'Unknown')

            if obj_type == 'report':
                reports.append((obj_id, obj_name))
                print(f"📊 REPORT: {obj_name}")
                print(f"   ID: {obj_id}")
                print(f"   Command: python main.py migrate-report {obj_id}")
                print()

            elif obj_type == 'folder':
                folders.append((obj_id, obj_name))
                print(f"📁 FOLDER: {obj_name}")
                print(f"   ID: {obj_id}")
                print(f"   Command: python main.py migrate-folder {obj_id}")

                # Check folder contents
                try:
                    folder_items = client.list_child_objects(obj_id)
                    folder_reports = [item for item in folder_items if item.get('type') == 'report']
                    if folder_reports:
                        print(f"   📊 Contains {len(folder_reports)} reports:")
                        for item in folder_reports[:3]:  # Show first 3
                            item_name = item.get('defaultName', 'Unknown')
                            item_id = item.get('id', '')
                            reports.append((item_id, item_name))
                            print(f"      - {item_name} (ID: {item_id})")
                        if len(folder_reports) > 3:
                            print(f"      ... and {len(folder_reports) - 3} more")
                except:
                    print(f"   (Could not access folder contents)")
                print()

        # Summary
        print("=" * 50)
        print(f"📊 SUMMARY: Found {len(reports)} reports and {len(folders)} folders")

        if reports:
            print(f"\n💡 To test migration, try:")
            print(f"   python main.py migrate-report {reports[0][0]}")

        if folders:
            print(f"   python main.py migrate-folder {folders[0][0]}")

        return True

    except Exception as e:
        print(f"❌ Error: {e}")
        return False


# here is migrate single report method that takes session_key as an argument besides report_id and output_path.
# This is useful when you want to migrate a report by passing user credentials and main key.
def migrate_single_report_with_session_key(report_id: str, cognos_url: str, session_key: str,
                                           output_path: Optional[str] = None, task_id: Optional[str] = None):
    """Migrate a single Cognos report using session key"""
    logger = logging.getLogger(__name__)

    try:
        # Load configuration
        config = load_config()

        # Create client with existing session
        migrator = CognosToPowerBIMigrator(config, base_url=cognos_url, session_key=session_key)

        # Validate prerequisites
        if not migrator.validate_migration_prerequisites():
            logger.error("Migration prerequisites not met. Please check configuration.")
            return False

        # Set output path
        if not output_path:
            output_path = Path(config.output_directory) / f"report_{report_id}"

        # Perform migration
        logger.info(f"Starting migration of report: {report_id}")
        success = migrator.migrate_report(report_id, str(output_path))

        if success:
            logger.info(f"✓ Successfully migrated report {report_id} to {output_path}")

            # Show migration status
            status = migrator.get_migration_status(str(output_path))
            logger.info(f"Migration status: {status}")

        else:
            logger.error(f"✗ Failed to migrate report {report_id}")

        return success

    except Exception as e:
        logger.error(f"Error during migration: {e}")
        return False

def migrate_module_with_session_key(module_id: str, cognos_url: str, session_key: str, 
                                   folder_id: str, output_path: Optional[str] = None, task_id: Optional[str] = None):
    """Migrate a Cognos module using session key
    
    Args:
        module_id: ID of the Cognos module to migrate
        cognos_url: Base URL of the Cognos server
        session_key: Authentication session key
        folder_id: ID of the folder containing reports to migrate
        output_path: Optional path to store migration output
    
    Returns:
        Dict[str, bool]: Results of the migration process
    """

    # Generate task_id if not provided
    if task_id is None:
        task_id = f"migration_{uuid4().hex}"
    
    # Initialize WebSocket logging with task ID and total steps (12 steps in the migration process)
    set_task_info(task_id, total_steps=12)

    logger = logging.getLogger(__name__)
    
    try:
        # Load configuration
        config = load_config()
        
        # Create client with existing session
        # set_task_info(task_name="Module Migration with Session", 
        #               task_description=f"Migrating module {module_id} with folder {folder_id}")
        logging_helper(message="Initializing Cognos to Power BI migration with session key", 
                       progress=0, 
                       message_type="info")
        migrator = CognosToPowerBIMigrator(config, base_url=cognos_url, session_key=session_key)
        logging_helper(message="Initialization complete!", 
                       progress=10,
                       message_type="info")
        
        # Validate prerequisites
        if not migrator.validate_migration_prerequisites():
            logger.error("Migration prerequisites not met. Please check configuration.")
            logging_helper(message="Migration prerequisites not met. Please check configuration.", 
                           progress=10,
                           message_type="error")
            return {}
        
        # Set output path
        if not output_path:
            output_path = Path(config.output_directory) / f"module_{module_id}"
        
        # Perform module migration
        logger.info(f"Starting migration of module: {module_id} with folder: {folder_id}")
        results = migrator.migrate_module(module_id, folder_id, str(output_path))
        
        if results:
            successful = sum(1 for success in results.values() if success)
            total = len(results)
            logger.info(f"✓ Module migration completed: {successful}/{total} reports successful")
            
            # Show migration status
            status = migrator.get_migration_status(str(output_path))
            logger.info(f"Migration status: {status}")
        else:
            logger.error(f"✗ Failed to migrate module {module_id}")
        
        return results
        
    except Exception as e:
        logger.error(f"Error during module migration: {e}")
        logging_helper(message=f"Error during module migration: {e}", 
                       progress=100,
                       message_type="error")
        return {}

def migrate_single_report(report_id: str, output_path: Optional[str] = None):
    """Migrate a single Cognos report"""
    logger = logging.getLogger(__name__)

    try:
        # Load configuration
        config = load_config()

        # Initialize migrator
        migrator = CognosToPowerBIMigrator(config)

        # Validate prerequisites
        if not migrator.validate_migration_prerequisites():
            logger.error("Migration prerequisites not met. Please check configuration.")
            return False

        # Set output path
        if not output_path:
            output_path = Path(config.output_directory) / f"report_{report_id}"

        # Perform migration
        logger.info(f"Starting migration of report: {report_id}")
        success = migrator.migrate_report(report_id, str(output_path))

        if success:
            logger.info(f"✓ Successfully migrated report {report_id} to {output_path}")

            # Show migration status
            status = migrator.get_migration_status(str(output_path))
            logger.info(f"Migration status: {status}")

        else:
            logger.error(f"✗ Failed to migrate report {report_id}")

        return success

    except Exception as e:
        logger.error(f"Error during migration: {e}")
        return False


def migrate_multiple_reports(report_ids: List[str], output_base_path: Optional[str] = None):
    """Migrate multiple Cognos reports"""
    logger = logging.getLogger(__name__)

    try:
        # Load configuration
        config = load_config()

        # Initialize migrator
        migrator = CognosToPowerBIMigrator(config)

        # Validate prerequisites
        if not migrator.validate_migration_prerequisites():
            logger.error("Migration prerequisites not met. Please check configuration.")
            return {}

        # Set output path
        if not output_base_path:
            output_base_path = config.output_directory

        # Perform migrations
        logger.info(f"Starting migration of {len(report_ids)} reports")
        results = migrator.migrate_multiple_reports(report_ids, output_base_path)

        # Summary
        successful = sum(1 for success in results.values() if success)
        total = len(results)

        logger.info(f"Migration completed: {successful}/{total} reports successful")

        return results

    except Exception as e:
        logger.error(f"Error during batch migration: {e}")
        return {}


def migrate_folder(folder_id: str, output_path: Optional[str] = None, recursive: bool = True):
    """Migrate all reports in a Cognos folder"""
    logger = logging.getLogger(__name__)

    try:
        # Load configuration
        config = load_config()

        # Initialize migrator
        migrator = CognosToPowerBIMigrator(config)

        # Validate prerequisites
        if not migrator.validate_migration_prerequisites():
            logger.error("Migration prerequisites not met. Please check configuration.")
            return {}

        # Set output path
        if not output_path:
            output_path = Path(config.output_directory) / f"folder_{folder_id}"

        # Perform migration
        logger.info(f"Starting migration of folder: {folder_id}")
        results = migrator.migrate_folder(folder_id, str(output_path), recursive)

        # Summary
        successful = sum(1 for success in results.values() if success)
        total = len(results)

        logger.info(f"Folder migration completed: {successful}/{total} reports successful")

        return results

    except Exception as e:
        logger.error(f"Error during folder migration: {e}")
        return {}


def create_and_execute_migration_plan(source_config: dict, output_path: Optional[str] = None):
    """Create and execute a migration plan"""
    logger = logging.getLogger(__name__)

    try:
        # Load configuration
        config = load_config()

        # Initialize migrator and batch processor
        migrator = CognosToPowerBIMigrator(config)
        batch_processor = MigrationBatch(migrator)

        # Validate prerequisites
        if not migrator.validate_migration_prerequisites():
            logger.error("Migration prerequisites not met. Please check configuration.")
            return {}

        # Set output path
        if not output_path:
            output_path = config.output_directory

        # Create migration plan
        logger.info("Creating migration plan...")
        plan = batch_processor.create_migration_plan(source_config)

        logger.info(f"Migration plan created:")
        logger.info(f"  - Plan ID: {plan['migration_id']}")
        logger.info(f"  - Total reports: {len(plan['reports'])}")
        logger.info(f"  - Estimated duration: {plan['estimated_duration']}")

        # Execute migration plan
        logger.info("Executing migration plan...")
        results = batch_processor.execute_migration_plan(plan, output_path)

        logger.info(f"Migration plan execution completed:")
        logger.info(f"  - Successful: {results['successful']}")
        logger.info(f"  - Failed: {results['failed']}")
        logger.info(f"  - Success rate: {(results['successful'] / results['total_reports'] * 100):.1f}%")

        return results

    except Exception as e:
        logger.error(f"Error during planned migration: {e}")
        return {}


def demo_migration():
    """Demonstrate migration capabilities with sample data"""
    logger = logging.getLogger(__name__)

    logger.info("=== Cognos to Power BI Migration Demo ===")

    # Example 1: Single report migration
    logger.info("\n1. Single Report Migration Example")
    logger.info("This would migrate a single report with ID 'sample_report_1'")
    # Uncomment to run actual migration:
    # migrate_single_report('sample_report_1')

    # Example 2: Multiple reports migration
    logger.info("\n2. Multiple Reports Migration Example")
    sample_report_ids = ['report_1', 'report_2', 'report_3']
    logger.info(f"This would migrate reports: {sample_report_ids}")
    # Uncomment to run actual migration:
    # migrate_multiple_reports(sample_report_ids)

    # Example 3: Folder migration
    logger.info("\n3. Folder Migration Example")
    logger.info("This would migrate all reports in folder 'sample_folder_id'")
    # Uncomment to run actual migration:
    # migrate_folder('sample_folder_id')

    # Example 4: Planned migration
    logger.info("\n4. Planned Migration Example")
    sample_plan_config = {
        'report_ids': ['report_1', 'report_2'],
        'folder_ids': ['folder_1']
    }
    logger.info(f"This would execute a migration plan with config: {sample_plan_config}")
    # Uncomment to run actual migration:
    # create_and_execute_migration_plan(sample_plan_config)

    logger.info("\n=== Demo completed ===")
    logger.info("To run actual migrations, uncomment the relevant function calls above")
    logger.info("and ensure your .env file contains valid Cognos Analytics credentials")


def migrate_module(module_id: str, folder_id: str, output_path: Optional[str] = None) -> Dict[str, bool]:
    """Migrate a Cognos module and associated folder
    
    This function performs a three-step migration process:
    Args:
        module_id (str): Module ID
        folder_id (str): Folder ID containing reports
        output_path (str, optional): Output path. Defaults to None.

    Returns:
        Dict[str, bool]: Migration results
    """
    # Initialize logger
    import logging
    logger = logging.getLogger(__name__)
    
    try:
        # Load configuration
        config = load_config()
        
        # Initialize migrator
        # set_task_info(task_name="Module Migration", task_description=f"Migrating module {module_id} with folder {folder_id}")
        logging_helper(message="Initializing Cognos to Power BI migration", 
                       progress=0, 
                       message_type="info")
        migrator = CognosToPowerBIMigrator(config)
        logging_helper(message="Initialization complete!", 
                       progress=10,
                       message_type="info")
        
        # Validate prerequisites
        if not migrator.validate_migration_prerequisites():
            logger.error("Migration prerequisites not met. Please check configuration.")
            logging_helper(message="Migration prerequisites not met. Please check configuration.", 
                       progress=10,
                       message_type="error")
            return {}
        
<<<<<<< HEAD
        # Set output path
        if not output_path:
            output_path = Path(config.output_directory) / f"module_{module_id}"
        
        # Step 1: Module-based implementation
        logger.info(f"Step 1: Processing module {module_id}")
        module_info = migrator.cognos_client.get_module(module_id)
        if not module_info:
            logger.error(f"Failed to retrieve module information for {module_id}")
            return {}
        
        # Extract module metadata
        module_metadata = migrator.cognos_client.get_module_metadata(module_id)
        
        # Create module directory structure
        module_path = Path(output_path)
        module_path.mkdir(parents=True, exist_ok=True)
        
        # Create subdirectories
        docs_dir = module_path / "documentation"
        docs_dir.mkdir(exist_ok=True)
        
        reports_dir = module_path / "reports"
        reports_dir.mkdir(exist_ok=True)
        
        extracted_dir = module_path / "extracted"
        extracted_dir.mkdir(exist_ok=True)
        
        pbit_dir = module_path / "pbit"
        pbit_dir.mkdir(exist_ok=True)
        
        # Save module information in extracted directory
        with open(extracted_dir / "module_info.json", "w") as f:
            json.dump(module_info, f, indent=2)
        
        # Save module metadata in extracted directory
        with open(extracted_dir / "module_metadata.json", "w") as f:
            json.dump(module_metadata, f, indent=2)
        
        # Step 2: Folder-based execution
        logger.info(f"Step 2: Migrating reports from folder {folder_id}")
        folder_results = migrate_folder(folder_id, str(reports_dir))
        
        # Extract report IDs that were successfully migrated
        successful_report_ids = [report_id for report_id, success in folder_results.items() if success]
        logger.info(f"Successfully migrated {len(successful_report_ids)} reports: {successful_report_ids}")
        
        # Step 3: Migrate the module
        logger.info("Step 3: Migrating module")
        from cognos_migrator.module_migrator import CognosModuleMigrator
        module_migrator = CognosModuleMigrator(config)
        success = module_migrator.migrate_module(module_id, str(module_path), successful_report_ids)
        
        if success:
            logger.info("Module migration completed successfully")
        else:
            logger.error("Module migration failed")
        
        # Return the folder results for backward compatibility
        return folder_results
=======
        # Delegate to the migrator's migrate_module method
        return migrator.migrate_module(module_id, folder_id, output_path)
>>>>>>> 3c4bdc81
        
    except Exception as e:
        logger.error(f"Error during module migration: {e}")
        return {}


def main():
    """Main entry point"""
    # Setup logging
    setup_logging()
    logger = logging.getLogger(__name__)
    
    # Check if we have command line arguments
    if len(sys.argv) > 1:
        command = sys.argv[1].lower()

        if command == 'demo':
            demo_migration()

        elif command == 'migrate-report' and len(sys.argv) > 2:
            report_id = sys.argv[2]
            output_path = sys.argv[3] if len(sys.argv) > 3 else None
            migrate_single_report(report_id, output_path)

        elif command == 'migrate-folder' and len(sys.argv) > 2:
            folder_id = sys.argv[2]
            output_path = sys.argv[3] if len(sys.argv) > 3 else None
            recursive = sys.argv[4].lower() == 'true' if len(sys.argv) > 4 else True
            migrate_folder(folder_id, output_path, recursive)
            
        elif command == 'migrate-module' and len(sys.argv) > 3:
            module_id = sys.argv[2]
            folder_id = sys.argv[3]
            output_path = None
            
            # Parse remaining arguments
            for i in range(4, len(sys.argv)):
                arg = sys.argv[i]
                if arg.startswith('--output='):
                    output_path = arg.split('=')[1]
            
            logger.info(f"Migrating module {module_id} with folder {folder_id}")
            
            migrate_module(module_id, folder_id, output_path)

        elif command == 'validate':
            config = load_config()
            migrator = CognosToPowerBIMigrator(config)
            if migrator.validate_migration_prerequisites():
                logger.info("✓ All prerequisites validated successfully")
            else:
                logger.error("✗ Prerequisites validation failed")

        elif command == 'list':
            list_available_content()

        else:
            print("Usage:")
            print("  python main.py demo                                    # Run demonstration")
            print("  python main.py list                                    # List available reports and folders")
            print("  python main.py migrate-report <report_id> [output]    # Migrate single report")
            print("  python main.py migrate-folder <folder_id> [output]    # Migrate folder")
            print("  python main.py migrate-module <module_id> <folder_id> [output]  # Migrate module and folder")
            print("  python main.py validate                               # Validate prerequisites")

    else:
        folder_id = "i6765AFC28C0C471082E951F89A28C230"
        output_path = None
        recursive = True
        # migrate_folder(folder_id, output_path, recursive)
        # Run demo by default
        # demo_migration()
        report_id = "i8E32D9D255FA4361A2D8BDF980837E3D"
        cognos_url = "http://20.244.32.126:9300/api/v1"
        session_key = "CAM MTsxMDE6NzhmNDVlZjQtMTMzMS0zMmU3LTVhZWUtMmY3NzEyNzNiOWU1OjA5ODQ1OTI1MDc7MDszOzA7"
        migrate_single_report_with_session_key(report_id, cognos_url, session_key, output_path)


if __name__ == "__main__":
    main()<|MERGE_RESOLUTION|>--- conflicted
+++ resolved
@@ -9,17 +9,11 @@
 from datetime import datetime
 from pathlib import Path
 from typing import Dict, List, Any, Optional
-<<<<<<< HEAD
-
+from .common.websocket_client import logging_helper, set_task_info
 from cognos_migrator.config import ConfigManager
 from cognos_migrator.migrator import CognosToPowerBIMigrator, MigrationBatch
 from cognos_migrator.extractors.modules.module_source_extractor import ModuleSourceExtractor
-=======
-from .common.websocket_client import logging_helper, set_task_info
-from .config import ConfigManager
-from .migrator import CognosToPowerBIMigrator, MigrationBatch
 from uuid import uuid4
->>>>>>> 3c4bdc81
 
 
 def setup_logging(log_level: str = "INFO"):
@@ -481,7 +475,6 @@
                        message_type="error")
             return {}
         
-<<<<<<< HEAD
         # Set output path
         if not output_path:
             output_path = Path(config.output_directory) / f"module_{module_id}"
@@ -542,10 +535,6 @@
         
         # Return the folder results for backward compatibility
         return folder_results
-=======
-        # Delegate to the migrator's migrate_module method
-        return migrator.migrate_module(module_id, folder_id, output_path)
->>>>>>> 3c4bdc81
         
     except Exception as e:
         logger.error(f"Error during module migration: {e}")
